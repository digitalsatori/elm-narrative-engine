module Components.Inventory exposing (..)

import Html exposing (..)
import Html.Attributes exposing (..)
import Html.Events exposing (..)
import StoryElements exposing (StoryElements, getName)


type Msg a
    = InteractWithItem a


<<<<<<< HEAD
inventory : StoryElements -> List a -> Html (Msg a)
inventory storyElements items =
=======
inventory : StoryWorld a -> List a -> Html (Msg a)
inventory storyWorld items =
>>>>>>> 70d0bc4d
    let
        inventoryItem tag =
            li
                [ class "Item"
                , onClick <| InteractWithItem tag
                ]
                [ text <| getName storyElements tag ]
    in
        div [ class "Inventory" ]
            [ h3 [] [ text "Inventory" ]
            , div [ class "Inventory__list" ]
                [ ol []
                    (List.map inventoryItem items)
                ]
            ]<|MERGE_RESOLUTION|>--- conflicted
+++ resolved
@@ -3,20 +3,15 @@
 import Html exposing (..)
 import Html.Attributes exposing (..)
 import Html.Events exposing (..)
-import StoryElements exposing (StoryElements, getName)
+import StoryElements exposing (..)
 
 
 type Msg a
     = InteractWithItem a
 
 
-<<<<<<< HEAD
-inventory : StoryElements -> List a -> Html (Msg a)
+inventory : StoryElementsConfig a -> List a -> Html (Msg a)
 inventory storyElements items =
-=======
-inventory : StoryWorld a -> List a -> Html (Msg a)
-inventory storyWorld items =
->>>>>>> 70d0bc4d
     let
         inventoryItem tag =
             li
