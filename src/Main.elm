module Main exposing (..)

import Dict exposing (..)
import Engine exposing (..)
import Engine exposing (..)
import StoryElements exposing (..)
import StoryRules exposing (..)
import StoryState exposing (..)


main : Program Never
main =
<<<<<<< HEAD
    loadStory "Stage Fright" introScene storyElements initialStoryState
=======
    loadStory "Stage Fright" displayMyStoryElement initialSetup
>>>>>>> 70d0bc4d


initialStoryState : StoryState MyStoryElements
initialStoryState =
    { currentLocation = Kitchen
    , inventory = [ Watch ]
    , knownLocations = [ Kitchen, BackDoor, Auditorium ]
    , storyLine = "Well, here I am..." :: []
    , itemsByLocation = Dict.singleton (toString Kitchen) [ Envelope ]
    , charactersByLocation = Dict.singleton (toString Kitchen) [ Stranger ]
    }


displayMyStoryElement : MyStoryElements -> DisplayInformation
displayMyStoryElement element =
    case element of
        Envelope         -> DisplayInformation "Unfamilar Envelope" "You find an unfamilar envelope in your pocket, stuffed with thickly folded papers."
        Kitchen          -> DisplayInformation "Commercial kitchen" "Clean and steril, with rows of oversized ovens, stainless steel counters, and lots of pots and pans.  No chefs or cooks of any kind though."
        Stranger         -> DisplayInformation "A stranger" "I've never seen him before, but he seems very adamant about getting my attention."
        Watch            -> DisplayInformation "Wristwatch" "That's strange, it doesn't have any numbers on it..."
        BackDoor         -> DisplayInformation "Back door" "It looks like an exit out of here."
        Auditorium       -> DisplayInformation "Auditorium" "Oh crap this room is huge.  There must be over a hundred people in the audience... all looking at me expectedly.  Yikes."
        Podium           -> DisplayInformation "Podium" "The scariest seat in the house.  Looks like it's reserved for me."
        NervousPresenter -> DisplayInformation "Nervous man" "Pacing back and forth, he looks even more nervous than me.  He keeps muttering to himself."

introScene : Scene MyStoryElements
introScene =
    [ StoryRule (Given (InteractionWith Envelope) (WithOut [ Envelope ]))
        (Do [ AddInventory Envelope ] (Narrate (Simple "A mysterious envelope, I'll take that.")))
    , StoryRule (Given (InteractionWith Envelope) (In [ Auditorium ]))
        (Do [] (Narrate (Simple "Ladies and gentlemen.... my speech...")))
    , StoryRule (Given (InteractionWith Envelope) (Near [ NervousPresenter ]))
        (Do [] (Narrate (Simple "Is this yours?  Yes!! Thanks!!")))
    , StoryRule (Given (InteractionWith Auditorium) (Always))
        (Do [ MoveTo Auditorium, AddProp Podium ] (Narrate (Simple "I hesitantly went into the auditorium...")))
    ]


type MyStoryElements
    = Envelope
    | Watch
    | Kitchen
    | Stranger
    | Podium
    | BackDoor
    | NervousPresenter
    | Auditorium<|MERGE_RESOLUTION|>--- conflicted
+++ resolved
@@ -1,6 +1,7 @@
 module Main exposing (..)
 
 import Dict exposing (..)
+import String exposing (..)
 import Engine exposing (..)
 import Engine exposing (..)
 import StoryElements exposing (..)
@@ -10,14 +11,10 @@
 
 main : Program Never
 main =
-<<<<<<< HEAD
-    loadStory "Stage Fright" introScene storyElements initialStoryState
-=======
-    loadStory "Stage Fright" displayMyStoryElement initialSetup
->>>>>>> 70d0bc4d
+    loadStory "Stage Fright" storyElements introScene initialStoryState
 
 
-initialStoryState : StoryState MyStoryElements
+initialStoryState : StoryState MyStoryElement
 initialStoryState =
     { currentLocation = Kitchen
     , inventory = [ Watch ]
@@ -28,19 +25,38 @@
     }
 
 
-displayMyStoryElement : MyStoryElements -> DisplayInformation
-displayMyStoryElement element =
+storyElements : MyStoryElement -> DisplayInformation
+storyElements element =
     case element of
-        Envelope         -> DisplayInformation "Unfamilar Envelope" "You find an unfamilar envelope in your pocket, stuffed with thickly folded papers."
-        Kitchen          -> DisplayInformation "Commercial kitchen" "Clean and steril, with rows of oversized ovens, stainless steel counters, and lots of pots and pans.  No chefs or cooks of any kind though."
-        Stranger         -> DisplayInformation "A stranger" "I've never seen him before, but he seems very adamant about getting my attention."
-        Watch            -> DisplayInformation "Wristwatch" "That's strange, it doesn't have any numbers on it..."
-        BackDoor         -> DisplayInformation "Back door" "It looks like an exit out of here."
-        Auditorium       -> DisplayInformation "Auditorium" "Oh crap this room is huge.  There must be over a hundred people in the audience... all looking at me expectedly.  Yikes."
-        Podium           -> DisplayInformation "Podium" "The scariest seat in the house.  Looks like it's reserved for me."
-        NervousPresenter -> DisplayInformation "Nervous man" "Pacing back and forth, he looks even more nervous than me.  He keeps muttering to himself."
+        Envelope ->
+            DisplayInformation "Unfamilar Envelope" "You find an unfamilar envelope in your pocket, stuffed with thickly folded papers."
 
-introScene : Scene MyStoryElements
+        Kitchen ->
+            DisplayInformation "Commercial kitchen" "Clean and steril, with rows of oversized ovens, stainless steel counters, and lots of pots and pans.  No chefs or cooks of any kind though."
+
+        Stranger ->
+            DisplayInformation "A stranger" "I've never seen him before, but he seems very adamant about getting my attention."
+
+        Watch ->
+            DisplayInformation "Wristwatch" "That's strange, it doesn't have any numbers on it..."
+
+        BackDoor ->
+            DisplayInformation "Back door" "It looks like an exit out of here."
+
+        Auditorium ->
+            DisplayInformation "Auditorium" "Oh crap this room is huge.  There must be over a hundred people in the audience... all looking at me expectedly.  Yikes."
+
+        Podium ->
+            DisplayInformation "Podium" "The scariest seat in the house.  Looks like it's reserved for me."
+
+        NervousPresenter ->
+            DisplayInformation "Nervous man" "Pacing back and forth, he looks even more nervous than me.  He keeps muttering to himself."
+
+        missing ->
+            DisplayInformation ((missing |> toString |> String.toUpper) ++ " name missing***") ((missing |> toString |> String.toUpper) ++ " description missing***")
+
+
+introScene : Scene MyStoryElement
 introScene =
     [ StoryRule (Given (InteractionWith Envelope) (WithOut [ Envelope ]))
         (Do [ AddInventory Envelope ] (Narrate (Simple "A mysterious envelope, I'll take that.")))
@@ -53,7 +69,7 @@
     ]
 
 
-type MyStoryElements
+type MyStoryElement
     = Envelope
     | Watch
     | Kitchen
@@ -61,4 +77,5 @@
     | Podium
     | BackDoor
     | NervousPresenter
-    | Auditorium+    | Auditorium
+    | SomethingElse