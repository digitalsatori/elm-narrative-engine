--- conflicted
+++ resolved
@@ -18,76 +18,28 @@
     , byline : String
     , preface : String
     , currentScene : Scene a
-<<<<<<< HEAD
-    , storyElements : StoryElements
     , interationsCount : Dict String Int
     , storyState : StoryState a
     }
 
 
-init : String -> Scene a -> List (StoryElement a) -> StoryState a -> Model a
-init title startingScene storyElements initialState =
+init : String -> Scene a -> StoryState a -> Model a
+init title startingScene initialState =
     { title = title
     , byline = "byline"
     , preface = "preface"
     , currentScene = startingScene
-    , storyElements = buildStoryElements storyElements
     , interationsCount = Dict.empty
     , storyState = initialState
     }
 
 
-loadStory : String -> Scene a -> List (StoryElement a) -> StoryState a -> Program Never
-loadStory title startingScene storyElements initialState =
+loadStory : String -> StoryElementsConfig a -> Scene a -> StoryState a -> Program Never
+loadStory title storyElements startingScene initialState =
     Html.beginnerProgram
-        { model = init title startingScene storyElements initialState
-=======
-    , currentLocation : a
-    , storyWorld : StoryWorld a
-    , inventory : List a
-    , knownLocations : List a
-    , storyLine : List String
-    , onStage :
-        { characters : List a
-        , props : List a
-        }
-    }
-
-
-type alias InitialSetup a =
-    { scene : Scene a
-    , location : a
-    , inventory : List a
-    , knownLocations : List a
-    , characters : List a
-    , intro : String
-    , props : List a
-    }
-
-
-init : String -> (a -> DisplayInformation) -> InitialSetup a -> Model a
-init title display initialSetup =
-    { title = title
-    , storyWorld = StoryWorld display
-    , currentScene = initialSetup.scene
-    , currentLocation = initialSetup.location
-    , inventory = initialSetup.inventory
-    , knownLocations = initialSetup.knownLocations
-    , storyLine = initialSetup.intro :: []
-    , onStage =
-        { characters = initialSetup.characters
-        , props = initialSetup.props
-        }
-    }
-
-
-loadStory : String -> (a -> DisplayInformation) -> InitialSetup a -> Program Never
-loadStory title display initialSetup =
-    Html.beginnerProgram
-        { model = init title display initialSetup
->>>>>>> 70d0bc4d
-        , view = view
-        , update = update
+        { model = init title startingScene initialState
+        , view =  view storyElements
+        , update = update storyElements
         }
 
 
@@ -98,14 +50,13 @@
 
 
 -- UPDATE
--- update : Msg action -> Model location item story character -> Model location item story character
 
 
-update action ({ storyState } as model) =
+update storyElements action ({ storyState } as model) =
     let
         defaultUpdate tag =
             { model
-                | storyState = { storyState | storyLine = (getDescription model.storyElements tag) :: model.storyState.storyLine }
+                | storyState = { storyState | storyLine = (getDescription storyElements tag) :: model.storyState.storyLine }
             }
     in
         case action of
@@ -124,18 +75,18 @@
 -- view : Model location item story character -> Html (Msg a)
 
 
-view model =
+view storyElements model =
     div [ class "Page" ]
         [ h1 [ class "Title" ]
             [ text model.title ]
         , div [ class "Layout" ]
             [ div [ class "Layout__Main" ]
-                [ Html.map (\(Components.CurrentSummary.InteractWithStage a) -> Interact a) <| currentSummary model.storyElements model.storyState
+                [ Html.map (\(Components.CurrentSummary.InteractWithStage a) -> Interact a) <| currentSummary storyElements model.storyState
                 , storyline model.storyState.storyLine
                 ]
             , div [ class "Layout__Sidebar" ]
-                [ Html.map (\(Components.Locations.InteractWithLocation a) -> Interact a) <| locations model.storyElements model.storyState.knownLocations
-                , Html.map (\(Components.Inventory.InteractWithItem a) -> Interact a) <| inventory model.storyElements model.storyState.inventory
+                [ Html.map (\(Components.Locations.InteractWithLocation a) -> Interact a) <| locations storyElements model.storyState.knownLocations
+                , Html.map (\(Components.Inventory.InteractWithItem a) -> Interact a) <| inventory storyElements model.storyState.inventory
                 ]
             ]
         ]